--- conflicted
+++ resolved
@@ -44,13 +44,9 @@
     archive_timeout: 1800s
     max_replication_slots: 5
     hot_standby: "on"
-<<<<<<< HEAD
-    ssl: "off"
-=======
     ssl: "on"
     ssl_cert_file: "/home/postgres/dummy.crt"
     ssl_key_file: "/home/postgres/dummy.key"
->>>>>>> 425367eb
   recovery_conf:
     restore_command: "envdir ${WALE_ENV_DIR} wal-e --aws-instance-profile wal-fetch \"%f\" \"%p\" -p 1"
 __EOF__
