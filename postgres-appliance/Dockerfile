--- conflicted
+++ resolved
@@ -128,13 +128,8 @@
 ENV PATH=$PATH:/usr/lib/postgresql/${PGVERSION}/bin
 
 # Install patroni and WAL-e
-<<<<<<< HEAD
-ENV PATRONIVERSION=1.3
+ENV PATRONIVERSION=1.3.4
 ENV WALE_VERSION=1.1.0b1
-=======
-ENV PATRONIVERSION=1.3.4
-ENV WALE_VERSION=1.0.3
->>>>>>> 393d6733
 RUN export DEBIAN_FRONTEND=noninteractive \
     export BUILD_PACKAGES="python3-pip python3-dev gcc patch" \
     && apt-get update \
