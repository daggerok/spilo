FROM ubuntu:16.04
MAINTAINER Oleksii Kliukin <oleksii.kliukin@zalando.de>

RUN export DEBIAN_FRONTEND=noninteractive \
    && apt-get update \
    && echo 'APT::Install-Recommends "0";' > /etc/apt/apt.conf.d/01norecommend \
    && echo 'APT::Install-Suggests "0";' >> /etc/apt/apt.conf.d/01norecommend \

    && apt-get upgrade -y \
    # Install cron, curl, jq, vim, gdb, strace
    && apt-get install -y cron curl ca-certificates less locales jq pv vim gdb sudo strace supervisor stunnel \

    ## Make sure we have a en_US.UTF-8 locale available
    && localedef -i en_US -c -f UTF-8 -A /usr/share/locale/locale.alias en_US.UTF-8 \

    # Clean up
    && apt-get clean \
    && rm -rf /var/lib/apt/lists/*

# Install PostgreSQL
ENV PGVERSION=10 PGOLDVERSIONS="9.3 9.4 9.5 9.6"
RUN export DEBIAN_FRONTEND=noninteractive \
    && export BUILD_PACKAGES="devscripts build-essential pgxnclient libedit-dev zlib1g-dev libssl-dev libselinux1-dev libkrb5-dev libxslt1-dev libxml2-dev libpam0g-dev libcurl4-openssl-dev libprotobuf-c-dev liblwgeom-dev pkg-config libproj-dev libevent-dev" \

    # Add PGDG repositories
    && export DISTRIB_CODENAME=$(sed -n 's/DISTRIB_CODENAME=//p' /etc/lsb-release) \
    && echo "deb http://apt.postgresql.org/pub/repos/apt/ ${DISTRIB_CODENAME}-pgdg main" > /etc/apt/sources.list.d/pgdg.list \
    && echo "deb-src http://apt.postgresql.org/pub/repos/apt/ ${DISTRIB_CODENAME}-pgdg main" >> /etc/apt/sources.list.d/pgdg.list \
    && curl -s -o - https://www.postgresql.org/media/keys/ACCC4CF8.asc | apt-key add - \

    && apt-get update \
    && apt-get install -y postgresql-common equivs gcc \
    # forbid creation of a main cluster when package is installed
    && sed -ri 's/#(create_main_cluster) .*$/\1 = false/' /etc/postgresql-common/createcluster.conf \

    # Prepare and install some "fake" packages to avoid installing unnecessary dependencies
    && mkdir tempdir && cd tempdir \
    && for p in fontconfig-config libavcodec-ffmpeg56 libavdevice-ffmpeg56 libavformat-ffmpeg56 libavresample-ffmpeg2 \
                libavutil-ffmpeg54 libblas-common libcairo2 libcoin80v5 libgl1-mesa-dri libpango-1.0-0 \
                libpangocairo-1.0-0 libpoppler-glib8 libqt4-opengl libqtcore4 libqtgui4 librsvg2-2 \
                ilibswscale-ffmpeg3 libx11-data libxft2 libxine2 libxss1 libxt6 mysql-common odbcinst; do \
        version=$(apt-cache show $p | sed -n 's/^Version: //p' | sort -rV | head -n 1) \
        && echo "Section: misc\nPriority: optional\nStandards-Version: 3.9.2\nPackage: $p\nVersion: $version\nDescription: $p" > $p \
        && equivs-build $p; \
    done \
    && dpkg -i *.deb \

    && apt-get install -y libprotobuf-c1 libevent-2.0 $BUILD_PACKAGES \

    # prepare bg_mon sources
    && export BG_MON_COMMIT=796690f2bee2778321a45233fe4012fc06b75f02 \
    && curl -s -L https://github.com/CyberDem0n/bg_mon/archive/$BG_MON_COMMIT.tar.gz | tar xz \

    && export DECODEBUFS_COMMIT=d08a75593c68897600e10f5250133337624bcf63 \
    && curl -s -L https://github.com/debezium/postgres-decoderbufs/archive/$DECODEBUFS_COMMIT.tar.gz | tar xz \

    && for version in ${PGOLDVERSIONS} ${PGVERSION}; do \
            # next two lines are necessary to install exact versions of libpq5 and libpq-dev (to compile extensions)
            sed -i "s/ main.*$/ main $version/g" /etc/apt/sources.list.d/pgdg.list \
            && apt-get update \

            # Install PostgreSQL binaries, contrib, pgq, plproxy, pgq and multiple pl's
            && apt-get install --allow-downgrades -y postgresql-${version} postgresql-${version}-dbg \
                        postgresql-client-${version} postgresql-contrib-${version} \
                        postgresql-plpython3-${version} postgresql-plpython-${version} \
                        postgresql-pltcl-${version} postgresql-plperl-${version} \
                        libpq5=$version* libpq-dev=$version* postgresql-server-dev-${version} \

            && if [ "$version" != "10" ]; then \
                apt-get install -y postgresql-${version}-plproxy postgresql-${version}-pgq3 \
                            postgresql-${version}-postgis-2.3 postgresql-${version}-plr \
                            postgresql-${version}-plv8 postgresql-${version}-pllua \
                && pgxn install pg_repack; \
            fi \

            # Install bg_mon
            && make -C bg_mon-${BG_MON_COMMIT} USE_PGXS=1 clean install \

            # install 3rd party extensions
            && for extension in quantile trimmed_aggregates; do \
                pgxn install $extension; \
            done \

            && if [ "$version" != "9.3" ]; then \
                make -C postgres-decoderbufs-$DECODEBUFS_COMMIT clean install; \
            fi \

            # Install pg_rewind on 9.3 and 9.4
            && if [ "$version" = "9.3" ] || [ "$version" = "9.4" ]; then \
                export REWIND_VER=REL$(echo $version | sed 's/\./_/')_STABLE \
                && apt-get source postgresql-${version} \
                && curl -s -L https://github.com/vmware/pg_rewind/archive/${REWIND_VER}.tar.gz | tar xz \
                && make -C pg_rewind-${REWIND_VER} USE_PGXS=1 top_srcdir=../$(ls -d postgresql-${version}-*) install \
                && rm -fr pg_rewind-${REWIND_VER} postgresql-${version}*; \
            fi \

            && apt-get purge -y libpq-dev=$version* postgresql-server-dev-${version}; \
    done \

    && apt-get install -y skytools3-ticker \

    # patch, build and install pgbouncer
    && mkdir pgbouncer && cd pgbouncer \
    && apt-get source pgbouncer \
    && cd $(ls -d pgbouncer-*) \
    && curl -sL https://github.com/pgbouncer/pgbouncer/pull/127.diff | patch -p1 \
    && debuild -b -uc -us \
    && dpkg -i ../pgbouncer_*.deb \
    && cd ../.. \

    # install pam_oauth2.so
    && export PAM_OAUTH_COMMIT=bed1f8d31840d1fda49365921449112a7421b8ca \
    && export JSMN_COMMIT=1682c32e9ae5990ddd0f0e907270a0f6dde5cbe9 \
    && curl -s -L https://github.com/zalando-incubator/pam-oauth2/archive/$PAM_OAUTH_COMMIT.tar.gz | tar xz \
    && cd pam-oauth2-$PAM_OAUTH_COMMIT \
    && curl -s -L https://github.com/zserge/jsmn/archive/$JSMN_COMMIT.tar.gz | tar xz \
    && rm -fr jsmn && mv jsmn-$JSMN_COMMIT jsmn \
    && make install \
    && cd ../.. \

    # Clean up
    && apt-get purge -y equivs fakeroot libfakeroot libmpc3 bsdmainutils libcc1-0 groff-base libunistring0 libmagic1 file ${BUILD_PACKAGES} \
    && apt-get autoremove -y \

    && apt-get clean \
    && rm -rf /var/lib/apt/lists/* tempdir

ENV PATH=$PATH:/usr/lib/postgresql/${PGVERSION}/bin

# Install patroni and WAL-e
ENV PATRONIVERSION=1.3
<<<<<<< HEAD
ENV WALE_VERSION=1.1.0b1
RUN export DEBIAN_FRONTEND=noninteractive \
    export BUILD_PACKAGES="python3-pip python3-dev git patch gcc linux-headers-generic-lts-xenial" \
=======
ENV WALE_VERSION=1.0.3
RUN export DEBIAN_FRONTEND=noninteractive \
    export BUILD_PACKAGES="python3-pip python3-dev gcc" \
>>>>>>> a83681c7
    && apt-get update \
    && apt-get install -y \
            # Required for wal-e
            daemontools lzop \
            # Required for /usr/local/bin/patroni
            python3 python3-pystache python3-prettytable python3-six \
            ${BUILD_PACKAGES} \

<<<<<<< HEAD
    && pip3 install pip --upgrade \
    && pip3 install --upgrade 'git+https://github.com/zalando/patroni.git@d5b3d943779ebec31dc65c54c897e34d83878ea0#egg=patroni' \
=======
    && pip3 install setuptools pip --upgrade \
    && pip3 install --upgrade patroni==$PATRONIVERSION \
>>>>>>> a83681c7
            gcloud boto wal-e==$WALE_VERSION \

    # https://github.com/wal-e/wal-e/issues/318
    && sed -i 's/^\(    for i in range(0,\) num_retries):.*/\1 100):/g' /usr/local/lib/python3.5/dist-packages/boto/utils.py \
    && cd /usr/local/lib/python3.5/dist-packages/wal_e && curl -sL https://github.com/wal-e/wal-e/pull/339.diff | patch -p2 \

    # Clean up
    && apt-get purge -y ${BUILD_PACKAGES} \
    && apt-get autoremove -y \
    && apt-get clean \
    && rm -rf /var/lib/apt/lists/* /root/.cache


# install etcdctl
ENV ETCDVERSION 2.3.8
RUN curl -L https://github.com/coreos/etcd/releases/download/v${ETCDVERSION}/etcd-v${ETCDVERSION}-linux-amd64.tar.gz \
    | tar xz -C /bin --strip=1 --wildcards --no-anchored etcdctl etcd


#install pg_view
RUN curl -L https://raw.githubusercontent.com/zalando/pg_view/2ea99479460d81361bdb7601a1564072ddd584ac/pg_view.py \
    | sed -e 's/env python/env python3/g' > /usr/local/bin/pg_view.py && chmod +x /usr/local/bin/pg_view.py

ENV PGHOME=/home/postgres
ENV PGROOT=$PGHOME/pgdata/pgroot
ENV PGDATA=$PGROOT/data
ENV PGLOG=$PGROOT/pg_log
ENV WALE_ENV_DIR=$PGHOME/etc/wal-e.d/env

# Set PGHOME as a login directory for the PostgreSQL user.
RUN usermod -d $PGHOME -m postgres

ADD scm-source.json configure_spilo.py launch.sh postgres_backup.sh patroni_wait.sh post_init.sh _zmon_schema.dump callback_role.py basebackup.sh wale_restore_command.sh wal-e-wal-fetch.sh callback_aws.py /
ADD supervisor.d /etc/supervisor/conf.d/
ADD pgq_ticker.ini $PGHOME
ADD motd /etc/
RUN echo "source /etc/motd" >> /root/.bashrc
RUN echo "export TERM=linux\nexport LC_ALL=C.UTF-8\nexport LANG=C.UTF-8" >> /etc/bash.bashrc
RUN chmod 700 /postgres_*

ENV ETCD_DISCOVERY_DOMAIN=postgres.acid.example.com LC_ALL=en_US.utf-8

WORKDIR $PGHOME
EXPOSE 5432 8008 8080
RUN chown -R postgres:postgres /postgres_* $PGHOME
CMD ["/bin/bash", "/launch.sh"]<|MERGE_RESOLUTION|>--- conflicted
+++ resolved
@@ -129,15 +129,9 @@
 
 # Install patroni and WAL-e
 ENV PATRONIVERSION=1.3
-<<<<<<< HEAD
 ENV WALE_VERSION=1.1.0b1
 RUN export DEBIAN_FRONTEND=noninteractive \
-    export BUILD_PACKAGES="python3-pip python3-dev git patch gcc linux-headers-generic-lts-xenial" \
-=======
-ENV WALE_VERSION=1.0.3
-RUN export DEBIAN_FRONTEND=noninteractive \
-    export BUILD_PACKAGES="python3-pip python3-dev gcc" \
->>>>>>> a83681c7
+    export BUILD_PACKAGES="python3-pip python3-dev gcc patch" \
     && apt-get update \
     && apt-get install -y \
             # Required for wal-e
@@ -146,13 +140,8 @@
             python3 python3-pystache python3-prettytable python3-six \
             ${BUILD_PACKAGES} \
 
-<<<<<<< HEAD
-    && pip3 install pip --upgrade \
-    && pip3 install --upgrade 'git+https://github.com/zalando/patroni.git@d5b3d943779ebec31dc65c54c897e34d83878ea0#egg=patroni' \
-=======
     && pip3 install setuptools pip --upgrade \
     && pip3 install --upgrade patroni==$PATRONIVERSION \
->>>>>>> a83681c7
             gcloud boto wal-e==$WALE_VERSION \
 
     # https://github.com/wal-e/wal-e/issues/318
