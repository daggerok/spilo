--- conflicted
+++ resolved
@@ -231,20 +231,6 @@
         if r.headers.get('Metadata-Flavor', '') == 'Google':
             return PROVIDER_GOOGLE
         else:
-<<<<<<< HEAD
-            try:
-                # accessible on Openstack, will fail on AWS
-                r = requests.get('http://169.254.169.254/openstack/latest/meta_data.json')
-                if r.ok:
-                    return PROVIDER_OPENSTACK
-            except Exception:
-                # is accessible from both AWS and Openstack, Possiblity of misidentification if previous try fails
-                r = requests.get('http://169.254.169.254/latest/meta-data/ami-id')
-                if r.ok:
-                    return PROVIDER_AWS
-                else:
-                    return PROVIDER_UNSUPPORTED
-=======
             # accessible on Openstack, will fail on AWS
             r = requests.get('http://169.254.169.254/openstack/latest/meta_data.json')
             if r.ok:
@@ -253,7 +239,6 @@
             # is accessible from both AWS and Openstack, Possiblity of misidentification if previous try fails
             r = requests.get('http://169.254.169.254/latest/meta-data/ami-id')
             return PROVIDER_AWS if r.ok else PROVIDER_UNSUPPORTED
->>>>>>> f928d205
     except (requests.exceptions.ConnectTimeout, requests.exceptions.ConnectionError):
         logging.info("Could not connect to 169.254.169.254, assuming local Docker setup")
         return PROVIDER_LOCAL
