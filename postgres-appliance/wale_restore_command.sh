--- conflicted
+++ resolved
@@ -5,33 +5,20 @@
 
 [[ -z $wal_filename || -z $wal_destination ]] && exit 1
 
-<<<<<<< HEAD
 readonly wal_dir=$(dirname $wal_destination)
 readonly wal_fast_source=$(dirname $(dirname $(realpath $wal_dir)))/wal_fast/$wal_filename
-readonly wale_prefetch_source=${wal_dir}/.wal-e/prefetch/${wal_filename}
 
-if [[ -f $wal_fast_source ]]; then
-    exec mv "${wal_fast_source}" "${wal_destination}"
-elif [[ -f $wale_prefetch_source ]]; then
-    exec mv "${wale_prefetch_source}" "${wal_destination}"
-else
-    exec wal-e --aws-instance-profile wal-fetch "${wal_filename}" "${wal_destination}"
-=======
-readonly xlog_dir=$(dirname $xlog_destination)
-readonly xlog_fast_source=$(dirname $(dirname $(realpath $xlog_dir)))/xlog_fast/$xlog_filename
-
-[[ -f $xlog_fast_source ]] && exec mv "${xlog_fast_source}" "${xlog_destination}"
+[[ -f $wal_fast_source ]] && exec mv "${wal_fast_source}" "${wal_destination}"
 
 POOL_SIZE=$(($(nproc)-1))
 
 if [[ -z $WALE_S3_PREFIX ]]; then  # non AWS environment?
-    readonly wale_prefetch_source=${xlog_dir}/.wal-e/prefetch/${xlog_filename}
+    readonly wale_prefetch_source=${wal_dir}/.wal-e/prefetch/${wal_filename}
     if [[ -f $wale_prefetch_source ]]; then
-        exec mv "${wale_prefetch_source}" "${xlog_destination}"
+        exec mv "${wale_prefetch_source}" "${wal_destination}"
     else
-        exec wal-e wal-fetch -p $POOL_SIZE "${xlog_filename}" "${xlog_destination}"
+        exec wal-e wal-fetch -p $POOL_SIZE "${wal_filename}" "${wal_destination}"
     fi
 else
-    exec /wal-e-wal-fetch.sh --aws-instance-profile wal-fetch -p $POOL_SIZE "${xlog_filename}" "${xlog_destination}"
->>>>>>> 0778db8a
+    exec /wal-e-wal-fetch.sh --aws-instance-profile wal-fetch -p $POOL_SIZE "${wal_filename}" "${wal_destination}"
 fi