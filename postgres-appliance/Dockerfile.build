--- conflicted
+++ resolved
@@ -103,10 +103,7 @@
                 util-linux-dev \
                 libedit-dev \
                 libxslt-dev \
-<<<<<<< HEAD
 #                icu-dev \
-=======
->>>>>>> 1df78717
 
         && gnuArch="$(dpkg-architecture --query DEB_BUILD_GNU_TYPE)" \
         && NPROC=$(grep -c ^processor /proc/cpuinfo 2>/dev/null || 1) \
@@ -328,12 +325,7 @@
         && find /usr -name '*.a' -delete \
 
 # protobuf, protobuf-c
-<<<<<<< HEAD
 #        && rm /usr/bin/protoc* /usr/lib/libprotoc.so* /usr/lib/libprotobuf-lite.so* /usr/lib/libprotobuf.so* \
-
-=======
-        && rm /usr/bin/protoc* /usr/lib/libprotoc.so* /usr/lib/libprotobuf-lite.so* /usr/lib/libprotobuf.so* \
->>>>>>> 1df78717
 # libevent
         && rm /usr/lib/libevent_* \
 # libxslt
@@ -351,8 +343,6 @@
                 /usr/lib/libpgtypes.so* \
                 /usr/lib/pkgconfig \
 
-<<<<<<< HEAD
-        && rm -fr /usr/src /usr/local/share/doc /usr/local/pgsql /usr/include/postgresql /usr/local/include /usr/lib/postgresql/*/lib/pgx \
 #        && for v in /usr/share/postgresql/*; do \
 #            cd $v/extension \
 #            && orig=$(ls -1 postgis--*--*.sql | head -n1) \
@@ -373,28 +363,6 @@
 #                fi; \
 #            done; \
 #        done \
-=======
-        && for v in /usr/share/postgresql/*; do \
-            cd $v/extension \
-            && orig=$(ls -1 postgis--*--*.sql | head -n1) \
-            && for f in postgis--*--*.sql; do \
-                if [ "$f" != "$orig" ] && diff $f $orig > /dev/null; then \
-                    rm $f \
-                    && ln -s $orig $f; \
-                fi; \
-            done; \
-        done \
-        && cd /usr/share/postgresql/$MAJOR_VER/extension \
-        && for e in postgis_tiger_geocoder postgis_topology address_standardizer address_standardizer_data_us; do \
-            orig=$(ls -1 $e--*--*.sql | head -n1) \
-            && for f in $e--*--*.sql; do \
-                if [ "$f" != "$orig" ] && diff $f $orig > /dev/null; then \
-                    rm $f \
-                    && ln -s $orig $f; \
-                fi; \
-            done; \
-        done \
->>>>>>> 1df78717
         && for f in *.sql *.control; do \
             for v in /usr/share/postgresql/*; do \
                 if [ "$v" != "/usr/share/postgresql/$MAJOR_VER" ] \
